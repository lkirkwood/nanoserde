--- conflicted
+++ resolved
@@ -256,7 +256,6 @@
 }
 
 #[test]
-<<<<<<< HEAD
 fn exponents(){
     #[derive(DeJson)]
     struct Foo {
@@ -291,7 +290,9 @@
     assert_eq!(foo.f, 0.01);
     assert_eq!(foo.g, 100.);
     assert_eq!(foo.h, 0.01);
-=======
+}
+
+#[test]
 fn jsonerror() {
     #[derive(DeJson)]
     #[allow(dead_code)]
@@ -310,5 +311,4 @@
             let _dyn_e : Box<dyn std::error::Error> = std::convert::From::from(e);
         }
     }
->>>>>>> 40547303
 }